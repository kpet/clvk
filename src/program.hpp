--- conflicted
+++ resolved
@@ -493,14 +493,12 @@
         return m_binary.spec_constants();
     }
 
-<<<<<<< HEAD
-    const VkPipelineCache& pipeline_cache() const { return m_pipeline_cache; }
-=======
     const std::array<size_t, 3>&
     required_work_group_size(const std::string& kernel) const {
         return m_binary.required_work_group_size(kernel);
     }
->>>>>>> 9fbbb5a9
+
+    const VkPipelineCache& pipeline_cache() const { return m_pipeline_cache; }
 
     CHECK_RETURN cvk_entry_point* get_entry_point(std::string& name,
                                                   cl_int* errcode_ret);
