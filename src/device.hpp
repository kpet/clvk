--- conflicted
+++ resolved
@@ -270,19 +270,18 @@
 
     bool supports_subgroups() const { return m_has_subgroups_support; }
 
-<<<<<<< HEAD
     bool supports_non_uniform_decoration() const {
         return m_properties.apiVersion >= VK_MAKE_VERSION(1, 2, 0) ||
                is_vulkan_extension_enabled(
                    VK_EXT_DESCRIPTOR_INDEXING_EXTENSION_NAME);
-=======
+    }
+    
     bool supports_atomic_order_acq_rel() const {
         return m_features_vulkan_memory_model.vulkanMemoryModel;
     }
 
     bool supports_atomic_scope_device() const {
         return m_features_vulkan_memory_model.vulkanMemoryModelDeviceScope;
->>>>>>> c4f03c85
     }
 
     bool compiler_available() const {
