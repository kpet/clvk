--- conflicted
+++ resolved
@@ -610,8 +610,6 @@
                           input_row_pitch, input_slice_pitch, ptr, 0, nullptr,
                           nullptr);
     }
-<<<<<<< HEAD
-=======
 
     void EnqueueFillImage(cl_mem image, const void* fill_color,
                           const size_t* origin, const size_t* region,
@@ -628,7 +626,6 @@
         EnqueueFillImage(image, fill_color, origin, region, 0, nullptr,
                          nullptr);
     }
->>>>>>> 68b32d72
 };
 
 class WithProfiledCommandQueue : public WithCommandQueue {
